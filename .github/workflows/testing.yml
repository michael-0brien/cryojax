name: Tests + Code Coverage

on:
  pull_request:
    branches:
      - dev
      - main
  workflow_dispatch:

jobs:
  test:
    runs-on: ubuntu-latest
    strategy:
      matrix:
        python-version: ["3.11"]

    steps:
<<<<<<< HEAD
      - uses: actions/checkout@v5
=======
      - name: Checkout repository
        uses: actions/checkout@v4

>>>>>>> 2a2b6530
      - name: Set up Python ${{ matrix.python-version }}
        uses: actions/setup-python@v5
        with:
          python-version: ${{ matrix.python-version }}

      - name: Install dependencies
        run: |
          python -m pip install --upgrade pip
          python -m pip install '.[dev,docs,tests]'
          python -m pip install pytest-cov

      - name: Checks with pre-commit
        run: |
          pre-commit run --all-files

      - name: Run tests with coverage
        run: |
          pytest --cov=. --cov-report term --cov-report xml:coverage.xml tests/

      - name: Check that documentation can be built.
        run: |
          mkdocs build

      # - name: Upload coverage to Codecov
      #   uses: codecov/codecov-action@v4
      #   with:
      #     files: coverage.xml
      #     # For public repos on unprotected branches, token is optional
      #     token: ${{ secrets.CODECOV_TOKEN }}
      #     fail_ci_if_error: true<|MERGE_RESOLUTION|>--- conflicted
+++ resolved
@@ -15,13 +15,9 @@
         python-version: ["3.11"]
 
     steps:
-<<<<<<< HEAD
-      - uses: actions/checkout@v5
-=======
       - name: Checkout repository
-        uses: actions/checkout@v4
+        uses: actions/checkout@v5
 
->>>>>>> 2a2b6530
       - name: Set up Python ${{ matrix.python-version }}
         uses: actions/setup-python@v5
         with:

"""
Abstraction of electron detectors in a cryo-EM image.
"""

__all__ = [
    "Detector",
    "NullDetector",
    "GaussianDetector",
]

from abc import abstractmethod
from typing_extensions import override

import jax.numpy as jnp
from jaxtyping import PRNGKeyArray

from .noise import GaussianNoise
<<<<<<< HEAD
from .kernel import Kernel, Constant
from ..utils import ifftn
from ..core import field, Module
from ..typing import RealImage, ImageCoords
=======
from .kernel import KernelType, Constant
from ..core import field, Module
from ..typing import ComplexImage, ImageCoords
>>>>>>> daa95650


class Detector(Module):
    """
    Base class for an electron detector.
    """

    @abstractmethod
    def sample(self, key: PRNGKeyArray, freqs: ImageCoords) -> ComplexImage:
        """Sample a realization from the detector noise model."""
        raise NotImplementedError


class NullDetector(Detector):
    """
    A 'null' detector.
    """

    @override
<<<<<<< HEAD
    def sample(
        self,
        key: PRNGKeyArray,
        freqs: ImageCoords,
        image: Optional[RealImage] = None,
    ) -> RealImage:
        return jnp.zeros(jnp.asarray(freqs).shape[0:-1])
=======
    def sample(self, key: PRNGKeyArray, freqs: ImageCoords) -> ComplexImage:
        return jnp.zeros(jnp.asarray(freqs).shape[0:-1], dtype=complex)
>>>>>>> daa95650


class GaussianDetector(GaussianNoise, Detector):
    """
    A detector with a gaussian noise model. By default,
    this is a white noise model.

    Attributes
    ----------
    variance :
        A kernel that computes the variance
        of the detector noise. By default,
        ``Constant()``.
    """

    variance: KernelType = field(default_factory=Constant)  # type: ignore

    @override
<<<<<<< HEAD
    def sample(
        self,
        key: PRNGKeyArray,
        freqs: ImageCoords,
        image: Optional[RealImage] = None,
    ) -> RealImage:
        return ifftn(super().sample(key, freqs)).real
=======
    def sample(self, key: PRNGKeyArray, freqs: ImageCoords) -> ComplexImage:
        return super().sample(key, freqs)
>>>>>>> daa95650
<|MERGE_RESOLUTION|>--- conflicted
+++ resolved
@@ -15,16 +15,9 @@
 from jaxtyping import PRNGKeyArray
 
 from .noise import GaussianNoise
-<<<<<<< HEAD
-from .kernel import Kernel, Constant
-from ..utils import ifftn
-from ..core import field, Module
-from ..typing import RealImage, ImageCoords
-=======
 from .kernel import KernelType, Constant
 from ..core import field, Module
 from ..typing import ComplexImage, ImageCoords
->>>>>>> daa95650
 
 
 class Detector(Module):
@@ -44,18 +37,8 @@
     """
 
     @override
-<<<<<<< HEAD
-    def sample(
-        self,
-        key: PRNGKeyArray,
-        freqs: ImageCoords,
-        image: Optional[RealImage] = None,
-    ) -> RealImage:
-        return jnp.zeros(jnp.asarray(freqs).shape[0:-1])
-=======
     def sample(self, key: PRNGKeyArray, freqs: ImageCoords) -> ComplexImage:
         return jnp.zeros(jnp.asarray(freqs).shape[0:-1], dtype=complex)
->>>>>>> daa95650
 
 
 class GaussianDetector(GaussianNoise, Detector):
@@ -74,15 +57,5 @@
     variance: KernelType = field(default_factory=Constant)  # type: ignore
 
     @override
-<<<<<<< HEAD
-    def sample(
-        self,
-        key: PRNGKeyArray,
-        freqs: ImageCoords,
-        image: Optional[RealImage] = None,
-    ) -> RealImage:
-        return ifftn(super().sample(key, freqs)).real
-=======
     def sample(self, key: PRNGKeyArray, freqs: ImageCoords) -> ComplexImage:
-        return super().sample(key, freqs)
->>>>>>> daa95650
+        return super().sample(key, freqs)
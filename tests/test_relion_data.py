--- conflicted
+++ resolved
@@ -463,13 +463,8 @@
     ndim = index.ndim
 
     @eqx.filter_vmap
-<<<<<<< HEAD
-    def make_particle_params(dummy_idx, metadata):
+    def make_particle_params(dummy_idx):
         config = cxs.InstrumentConfig(
-=======
-    def make_particle_params(dummy_idx):
-        instrument_config = cxs.InstrumentConfig(
->>>>>>> de1141dc
             shape=(4, 4),
             pixel_size=1.5,
             voltage_in_kilovolts=300.0,
